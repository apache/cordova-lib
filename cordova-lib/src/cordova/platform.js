--- conflicted
+++ resolved
@@ -100,7 +100,7 @@
             return Q.when().then(function() {
                 // if platform is a local path or url, it should be assigned
                 // to spec
-                if (cordova_util.isDirectory(path.resolve(platform)) || 
+                if (cordova_util.isDirectory(path.resolve(platform)) ||
                     cordova_util.isUrl(platform)) {
                     spec = platform;
                     platform = null;
@@ -212,7 +212,7 @@
                     }
                 }
                 var destination = path.resolve(projectRoot, 'platforms', platform);
-<<<<<<< HEAD
+
                 var promise;
                 if(cmd === 'update') {
 
@@ -253,12 +253,6 @@
                 }
 
                 return promise
-=======
-                var promise = cmd === 'add' ?
-                    PlatformApi.createPlatform.bind(null, destination, cfg, options, events) :
-                    PlatformApi.updatePlatform.bind(null, destination, options, events);
-                return promise()
->>>>>>> 8030d2af
                 .then(function () {
                     if (!opts.restoring) {
                         return prepare.preparePlatforms([platform], projectRoot, { searchpath: opts.searchpath });
@@ -314,9 +308,9 @@
             var pkgJson;
             var pkgJsonPath = path.join(projectRoot, 'package.json');
             var modifiedPkgJson = false;
-            
+
             if(fs.existsSync(pkgJsonPath)) {
-                pkgJson = cordova_util.requireNoCache(path.join(pkgJsonPath)); 
+                pkgJson = cordova_util.requireNoCache(path.join(pkgJsonPath));
             }
 
             if (pkgJson === undefined) {
@@ -420,7 +414,7 @@
 /**
  * Removes the cordova- prefix from the platform's name for known platforms.
  * @param {string} name - platform name
- * @returns {string} 
+ * @returns {string}
  */
 function platformFromName(name) {
     var platName = name;
@@ -429,7 +423,7 @@
         platName = platMatch[1];
         events.emit('verbose', 'Removing "cordova-" prefix from ' + name);
     }
-    return platName; 
+    return platName;
 }
 
 // Returns a Promise
@@ -447,13 +441,13 @@
     } catch(e) {
         // Older platforms didn't have package.json.
         platform = platformIfKnown || platformFromName(path.basename(dir));
-        var verFile = fs.existsSync(path.join(libDir, 'VERSION')) ? path.join(libDir, 'VERSION') : 
+        var verFile = fs.existsSync(path.join(libDir, 'VERSION')) ? path.join(libDir, 'VERSION') :
                       fs.existsSync(path.join(libDir, 'CordovaLib', 'VERSION')) ? path.join(libDir, 'CordovaLib', 'VERSION') : null;
         if (verFile) {
             version = fs.readFileSync(verFile, 'UTF-8').trim();
         }
     }
-    
+
     // platform does NOT have to exist in 'platforms', but it should have a name, and a version
     if (!version || !platform) {
         return Q.reject(new CordovaError('The provided path does not seem to contain a ' +
@@ -712,12 +706,12 @@
 }
 
 /**
- * Handles all cordova platform commands. 
+ * Handles all cordova platform commands.
 
  * @param {string} command - Command to execute (add, rm, ls, update, save)
  * @param {Object[]} targets - Array containing platforms to execute commands on
  * @param {Object} opts
- * @returns {Promise} 
+ * @returns {Promise}
  */
 module.exports = platform;
 function platform(command, targets, opts) {
