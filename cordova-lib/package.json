{
<<<<<<< HEAD
  "author": "Apache Software Foundation",
  "name": "cordova-lib",
  "description": "Apache Cordova tools core lib and API",
  "version": "6.0.1-dev",
  "repository": {
    "type": "git",
    "url": "git://git-wip-us.apache.org/repos/asf/cordova-lib.git"
  },
  "bugs": {
    "url": "https://issues.apache.org/jira/browse/CB",
    "email": "dev@cordova.apache.org"
  },
  "main": "cordova-lib.js",
  "engines": {
    "node": ">=0.9.9"
  },
  "engineStrict": true,
  "cordovaPlugins": {
    "cordova-plugin-battery-status": "~1.1.1",
    "cordova-plugin-camera": "~2.1.0",
    "cordova-plugin-console": "~1.0.2",
    "cordova-plugin-contacts": "~2.0.1",
    "cordova-plugin-device": "~1.1.1",
    "cordova-plugin-device-motion": "~1.2.0",
    "cordova-plugin-device-orientation": "~1.0.2",
    "cordova-plugin-dialogs": "~1.2.0",
    "cordova-plugin-file": "~4.1.0",
    "cordova-plugin-file-transfer": "~1.5.0",
    "cordova-plugin-geolocation": "~2.1.0",
    "cordova-plugin-globalization": "~1.0.2",
    "cordova-plugin-inappbrowser": "~1.2.0",
    "cordova-plugin-legacy-whitelist": "~1.1.1",
    "cordova-plugin-media": "~2.1.0",
    "cordova-plugin-media-capture": "~1.2.0",
    "cordova-plugin-network-information": "~1.2.0",
    "cordova-plugin-splashscreen": "~3.1.0",
    "cordova-plugin-statusbar": "~2.1.0",
    "cordova-plugin-test-framework": "~1.1.1",
    "cordova-plugin-vibration": "~2.1.0",
    "cordova-plugin-whitelist": "~1.2.1"
  },
  "dependencies": {
    "aliasify": "^1.7.2",
    "cordova-app-hello-world": "3.10.0",
    "cordova-common": "1.0.x",
    "cordova-js": "4.1.3",
    "cordova-registry-mapper": "1.x",
    "cordova-serve": "^1.0.0",
    "dep-graph": "1.1.0",
    "elementtree": "0.1.6",
    "glob": "^5.0.3",
    "init-package-json": "^1.2.0",
    "nopt": "^3.0.6",
    "npm": "^2.10.x",
    "npmconf": "^2.1.x",
    "opener": "1.4.1",
    "plist": "^1.2.0",
    "properties-parser": "0.2.3",
    "q": "1.0.1",
    "request": "2.47.0",
    "semver": "^4.3.x",
    "shelljs": "0.3.0",
    "tar": "1.0.2",
    "underscore": "1.7.0",
    "unorm": "1.3.3",
    "valid-identifier": "0.0.1",
    "xcode": "0.8.6"
  },
  "bundledDependencies": [
    "cordova-common"
  ],
  "devDependencies": {
    "codecov": "^1.0.1",
    "istanbul": "^0.3.4",
    "jasmine-node": "1.14.5",
    "jshint": "2.5.8",
    "rewire": "2.1.3"
  },
  "scripts": {
    "test": "npm run jshint && npm run jasmine",
    "ci": "npm run jshint && npm run cover && codecov",
    "jshint": "jshint src spec-cordova spec-plugman",
    "jasmine": "jasmine-node --captureExceptions --color spec-plugman spec-cordova",
    "cover": "istanbul cover --root src --print detail node_modules/jasmine-node/bin/jasmine-node -- spec-cordova spec-plugman"
  },
  "contributors": [
    {
      "name": "Brian LeRoux",
      "email": "b@brian.io"
    },
    {
      "name": "Fil Maj",
      "email": "maj.fil@gmail.com"
    },
    {
      "name": "Mike Reinstein",
      "email": "reinstein.mike@gmail.com"
    },
    {
      "name": "Darry Pogue",
      "email": "darryl@dpogue.ca"
    },
    {
      "name": "Michael Brooks",
      "email": "michael@michaelbrooks.ca"
    },
    {
      "name": "Braden Shepherdson",
      "email": "braden@chromium.org"
    },
    {
      "name": "Gord Tanner",
      "email": "gtanner@gmail.com"
    },
    {
      "name": "Tim Kim",
      "email": "timk@adobe.com"
    },
    {
      "name": "Benn Mapes",
      "email": "Benn.Mapes@gmail.com"
    },
    {
      "name": "Michael Wolf",
      "email": "Michael.Wolf@Cynergy.com"
    },
    {
      "name": "Andrew Grieve",
      "email": "agrieve@chromium.org"
    },
    {
      "name": "Bryan Higgins",
      "email": "bhiggins@blackberry.com"
    },
    {
      "name": "Don Coleman",
      "email": "dcoleman@chariotsolutions.com"
    },
    {
      "name": "Germano Gabbianelli",
      "email": "tyron.mx@gmail.com"
    },
    {
      "name": "Ian Clelland",
      "email": "iclelland@chromium.org"
    },
    {
      "name": "Lucas Holmqust",
      "email": "lholmqui@redhat.com"
    },
    {
      "name": "Matt LeGrand",
      "email": "mlegrand@gmail.com"
    },
    {
      "name": "Michal Mocny",
      "email": "mmocny@gmail.com"
    },
    {
      "name": "Sam Breed",
      "email": "sam@quickleft.com"
    },
    {
      "name": "Tommy-Carlos Williams",
      "email": "tommy@devgeeks.org"
    },
    {
      "name": "Rubén Norte",
      "email": "rubennorte@gmail.com"
    },
    {
      "name": "Germano Gabbianelli",
      "email": "tyrion.mx@gmail.com"
    },
    {
      "name": "Steven Gill",
      "email": "stevengill97@gmail.com"
    },
    {
      "name": "Jesse",
      "email": "purplecabbage@gmail.com"
    },
    {
      "name": "Anis Kadri"
    },
    {
      "name": "Ryan Willoughby"
    },
    {
      "name": "Brett Rudd"
    },
    {
      "name": "Shazron Abdullah"
    },
    {
      "name": "Steve Gill"
    },
    {
      "name": "Jesse MacFadyen"
    }
  ]
=======
    "author": "Apache Software Foundation",
    "name": "cordova-lib",
    "description": "Apache Cordova tools core lib and API",
    "version": "6.2.0-dev",
    "repository": {
        "type": "git",
        "url": "git://git-wip-us.apache.org/repos/asf/cordova-lib.git"
    },
    "bugs": {
        "url": "https://issues.apache.org/jira/browse/CB",
        "email": "dev@cordova.apache.org"
    },
    "main": "cordova-lib.js",
    "engines": {
        "node": ">=0.9.9"
    },
    "engineStrict": true,
    "dependencies": {
        "aliasify": "^1.7.2",
        "cordova-app-hello-world": "3.10.0",
        "cordova-common": "1.1.x",
        "cordova-js": "4.1.4",
        "cordova-registry-mapper": "1.x",
        "cordova-serve": "^1.0.0",
        "dep-graph": "1.1.0",
        "elementtree": "0.1.6",
        "glob": "^5.0.3",
        "init-package-json": "^1.2.0",
        "nopt": "^3.0.6",
        "npm": "^2.10.x",
        "opener": "1.4.1",
        "plist": "^1.2.0",
        "properties-parser": "0.2.3",
        "q": "1.0.1",
        "request": "2.47.0",
        "semver": "^4.3.x",
        "shelljs": "0.3.0",
        "tar": "1.0.2",
        "underscore": "1.7.0",
        "unorm": "1.3.3",
        "valid-identifier": "0.0.1",
        "xcode": "0.8.0"
    },
    "devDependencies": {
        "codecov": "^1.0.1",
        "istanbul": "^0.3.4",
        "jasmine-node": "1.14.5",
        "jshint": "2.5.8",
        "rewire": "2.1.3"
    },
    "scripts": {
        "test": "npm run jshint && npm run jasmine",
        "ci": "npm run jshint && npm run cover && codecov",
        "jshint": "jshint src spec-cordova spec-plugman",
        "jasmine": "jasmine-node --captureExceptions --color spec-plugman spec-cordova",
        "cover": "istanbul cover --root src --print detail node_modules/jasmine-node/bin/jasmine-node -- spec-cordova spec-plugman"
    },
    "contributors": [
        {
            "name": "Brian LeRoux",
            "email": "b@brian.io"
        },
        {
            "name": "Fil Maj",
            "email": "maj.fil@gmail.com"
        },
        {
            "name": "Mike Reinstein",
            "email": "reinstein.mike@gmail.com"
        },
        {
            "name": "Darry Pogue",
            "email": "darryl@dpogue.ca"
        },
        {
            "name": "Michael Brooks",
            "email": "michael@michaelbrooks.ca"
        },
        {
            "name": "Braden Shepherdson",
            "email": "braden@chromium.org"
        },
        {
            "name": "Gord Tanner",
            "email": "gtanner@gmail.com"
        },
        {
            "name": "Tim Kim",
            "email": "timk@adobe.com"
        },
        {
            "name": "Benn Mapes",
            "email": "Benn.Mapes@gmail.com"
        },
        {
            "name": "Michael Wolf",
            "email": "Michael.Wolf@Cynergy.com"
        },
        {
            "name": "Andrew Grieve",
            "email": "agrieve@chromium.org"
        },
        {
            "name": "Bryan Higgins",
            "email": "bhiggins@blackberry.com"
        },
        {
            "name": "Don Coleman",
            "email": "dcoleman@chariotsolutions.com"
        },
        {
            "name": "Germano Gabbianelli",
            "email": "tyron.mx@gmail.com"
        },
        {
            "name": "Ian Clelland",
            "email": "iclelland@chromium.org"
        },
        {
            "name": "Lucas Holmqust",
            "email": "lholmqui@redhat.com"
        },
        {
            "name": "Matt LeGrand",
            "email": "mlegrand@gmail.com"
        },
        {
            "name": "Michal Mocny",
            "email": "mmocny@gmail.com"
        },
        {
            "name": "Sam Breed",
            "email": "sam@quickleft.com"
        },
        {
            "name": "Tommy-Carlos Williams",
            "email": "tommy@devgeeks.org"
        },
        {
            "name": "Rubén Norte",
            "email": "rubennorte@gmail.com"
        },
        {
            "name": "Germano Gabbianelli",
            "email": "tyrion.mx@gmail.com"
        },
        {
            "name": "Steven Gill",
            "email": "stevengill97@gmail.com"
        },
        {
            "name": "Jesse",
            "email": "purplecabbage@gmail.com"
        },
        {
            "name": "Anis Kadri"
        },
        {
            "name": "Ryan Willoughby"
        },
        {
            "name": "Brett Rudd"
        },
        {
            "name": "Shazron Abdullah"
        },
        {
            "name": "Steve Gill"
        },
        {
            "name": "Jesse MacFadyen"
        }
    ]
>>>>>>> 6025a5f2
}<|MERGE_RESOLUTION|>--- conflicted
+++ resolved
@@ -1,207 +1,4 @@
 {
-<<<<<<< HEAD
-  "author": "Apache Software Foundation",
-  "name": "cordova-lib",
-  "description": "Apache Cordova tools core lib and API",
-  "version": "6.0.1-dev",
-  "repository": {
-    "type": "git",
-    "url": "git://git-wip-us.apache.org/repos/asf/cordova-lib.git"
-  },
-  "bugs": {
-    "url": "https://issues.apache.org/jira/browse/CB",
-    "email": "dev@cordova.apache.org"
-  },
-  "main": "cordova-lib.js",
-  "engines": {
-    "node": ">=0.9.9"
-  },
-  "engineStrict": true,
-  "cordovaPlugins": {
-    "cordova-plugin-battery-status": "~1.1.1",
-    "cordova-plugin-camera": "~2.1.0",
-    "cordova-plugin-console": "~1.0.2",
-    "cordova-plugin-contacts": "~2.0.1",
-    "cordova-plugin-device": "~1.1.1",
-    "cordova-plugin-device-motion": "~1.2.0",
-    "cordova-plugin-device-orientation": "~1.0.2",
-    "cordova-plugin-dialogs": "~1.2.0",
-    "cordova-plugin-file": "~4.1.0",
-    "cordova-plugin-file-transfer": "~1.5.0",
-    "cordova-plugin-geolocation": "~2.1.0",
-    "cordova-plugin-globalization": "~1.0.2",
-    "cordova-plugin-inappbrowser": "~1.2.0",
-    "cordova-plugin-legacy-whitelist": "~1.1.1",
-    "cordova-plugin-media": "~2.1.0",
-    "cordova-plugin-media-capture": "~1.2.0",
-    "cordova-plugin-network-information": "~1.2.0",
-    "cordova-plugin-splashscreen": "~3.1.0",
-    "cordova-plugin-statusbar": "~2.1.0",
-    "cordova-plugin-test-framework": "~1.1.1",
-    "cordova-plugin-vibration": "~2.1.0",
-    "cordova-plugin-whitelist": "~1.2.1"
-  },
-  "dependencies": {
-    "aliasify": "^1.7.2",
-    "cordova-app-hello-world": "3.10.0",
-    "cordova-common": "1.0.x",
-    "cordova-js": "4.1.3",
-    "cordova-registry-mapper": "1.x",
-    "cordova-serve": "^1.0.0",
-    "dep-graph": "1.1.0",
-    "elementtree": "0.1.6",
-    "glob": "^5.0.3",
-    "init-package-json": "^1.2.0",
-    "nopt": "^3.0.6",
-    "npm": "^2.10.x",
-    "npmconf": "^2.1.x",
-    "opener": "1.4.1",
-    "plist": "^1.2.0",
-    "properties-parser": "0.2.3",
-    "q": "1.0.1",
-    "request": "2.47.0",
-    "semver": "^4.3.x",
-    "shelljs": "0.3.0",
-    "tar": "1.0.2",
-    "underscore": "1.7.0",
-    "unorm": "1.3.3",
-    "valid-identifier": "0.0.1",
-    "xcode": "0.8.6"
-  },
-  "bundledDependencies": [
-    "cordova-common"
-  ],
-  "devDependencies": {
-    "codecov": "^1.0.1",
-    "istanbul": "^0.3.4",
-    "jasmine-node": "1.14.5",
-    "jshint": "2.5.8",
-    "rewire": "2.1.3"
-  },
-  "scripts": {
-    "test": "npm run jshint && npm run jasmine",
-    "ci": "npm run jshint && npm run cover && codecov",
-    "jshint": "jshint src spec-cordova spec-plugman",
-    "jasmine": "jasmine-node --captureExceptions --color spec-plugman spec-cordova",
-    "cover": "istanbul cover --root src --print detail node_modules/jasmine-node/bin/jasmine-node -- spec-cordova spec-plugman"
-  },
-  "contributors": [
-    {
-      "name": "Brian LeRoux",
-      "email": "b@brian.io"
-    },
-    {
-      "name": "Fil Maj",
-      "email": "maj.fil@gmail.com"
-    },
-    {
-      "name": "Mike Reinstein",
-      "email": "reinstein.mike@gmail.com"
-    },
-    {
-      "name": "Darry Pogue",
-      "email": "darryl@dpogue.ca"
-    },
-    {
-      "name": "Michael Brooks",
-      "email": "michael@michaelbrooks.ca"
-    },
-    {
-      "name": "Braden Shepherdson",
-      "email": "braden@chromium.org"
-    },
-    {
-      "name": "Gord Tanner",
-      "email": "gtanner@gmail.com"
-    },
-    {
-      "name": "Tim Kim",
-      "email": "timk@adobe.com"
-    },
-    {
-      "name": "Benn Mapes",
-      "email": "Benn.Mapes@gmail.com"
-    },
-    {
-      "name": "Michael Wolf",
-      "email": "Michael.Wolf@Cynergy.com"
-    },
-    {
-      "name": "Andrew Grieve",
-      "email": "agrieve@chromium.org"
-    },
-    {
-      "name": "Bryan Higgins",
-      "email": "bhiggins@blackberry.com"
-    },
-    {
-      "name": "Don Coleman",
-      "email": "dcoleman@chariotsolutions.com"
-    },
-    {
-      "name": "Germano Gabbianelli",
-      "email": "tyron.mx@gmail.com"
-    },
-    {
-      "name": "Ian Clelland",
-      "email": "iclelland@chromium.org"
-    },
-    {
-      "name": "Lucas Holmqust",
-      "email": "lholmqui@redhat.com"
-    },
-    {
-      "name": "Matt LeGrand",
-      "email": "mlegrand@gmail.com"
-    },
-    {
-      "name": "Michal Mocny",
-      "email": "mmocny@gmail.com"
-    },
-    {
-      "name": "Sam Breed",
-      "email": "sam@quickleft.com"
-    },
-    {
-      "name": "Tommy-Carlos Williams",
-      "email": "tommy@devgeeks.org"
-    },
-    {
-      "name": "Rubén Norte",
-      "email": "rubennorte@gmail.com"
-    },
-    {
-      "name": "Germano Gabbianelli",
-      "email": "tyrion.mx@gmail.com"
-    },
-    {
-      "name": "Steven Gill",
-      "email": "stevengill97@gmail.com"
-    },
-    {
-      "name": "Jesse",
-      "email": "purplecabbage@gmail.com"
-    },
-    {
-      "name": "Anis Kadri"
-    },
-    {
-      "name": "Ryan Willoughby"
-    },
-    {
-      "name": "Brett Rudd"
-    },
-    {
-      "name": "Shazron Abdullah"
-    },
-    {
-      "name": "Steve Gill"
-    },
-    {
-      "name": "Jesse MacFadyen"
-    }
-  ]
-=======
     "author": "Apache Software Foundation",
     "name": "cordova-lib",
     "description": "Apache Cordova tools core lib and API",
@@ -243,7 +40,7 @@
         "underscore": "1.7.0",
         "unorm": "1.3.3",
         "valid-identifier": "0.0.1",
-        "xcode": "0.8.0"
+        "xcode": "0.8.6"
     },
     "devDependencies": {
         "codecov": "^1.0.1",
@@ -375,5 +172,4 @@
             "name": "Jesse MacFadyen"
         }
     ]
->>>>>>> 6025a5f2
 }