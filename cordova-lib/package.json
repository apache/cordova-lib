{
  "author": "Apache Software Foundation",
  "name": "cordova-lib",
  "description": "Apache Cordova tools core lib and API",
  "version": "4.3.1-dev",
  "repository": {
    "type": "git",
    "url": "git://git-wip-us.apache.org/repos/asf/cordova-lib.git"
  },
  "bugs": {
    "url": "https://issues.apache.org/jira/browse/CB",
    "email": "dev@cordova.apache.org"
  },
  "main": "cordova-lib.js",
  "engines": {
    "node": ">=0.9.9"
  },
  "engineStrict": true,
  "dependencies": {
    "bplist-parser": "0.0.6",
<<<<<<< HEAD
    "cordova-js": "3.7.3",
    "cordova-registry-mapper": "0.0.2",
=======
    "cordova-js": "3.8.0",
>>>>>>> 7e225f35
    "d8": "0.4.4",
    "dep-graph": "1.1.0",
    "elementtree": "0.1.5",
    "glob": "4.0.6",
    "init-package-json": "^1.2.0",
    "mime": "1.2.11",
    "npm": "1.3.4",
    "npmconf": "0.1.16",
    "osenv": "0.1.0",
    "plist": "1.1.0",
    "properties-parser": "0.2.3",
    "q": "1.0.1",
    "rc": "0.5.2",
    "request": "2.47.0",
    "semver": "2.0.11",
    "shelljs": "0.3.0",
    "tar": "1.0.2",
    "through2": "0.6.3",
    "underscore": "1.7.0",
    "unorm": "1.3.3",
    "valid-identifier": "0.0.1",
    "xcode": "0.6.7"
  },
  "devDependencies": {
    "istanbul": "^0.3.4",
    "jasmine-node": "1.14.5",
    "jshint": "2.5.8",
    "rewire": "2.1.3"
  },
  "scripts": {
    "test": "npm run jshint && npm run jasmine",
    "jshint": "node node_modules/jshint/bin/jshint src && node node_modules/jshint/bin/jshint spec-cordova && node node_modules/jshint/bin/jshint spec-plugman",
    "jasmine": "node node_modules/jasmine-node/bin/jasmine-node --captureExceptions --color spec-plugman spec-cordova",
    "cover": "node node_modules/istanbul/lib/cli.js cover --root src --print detail node_modules/jasmine-node/bin/jasmine-node -- spec-cordova spec-plugman"
  },
  "contributors": [
    {
      "name": "Brian LeRoux",
      "email": "b@brian.io"
    },
    {
      "name": "Fil Maj",
      "email": "maj.fil@gmail.com"
    },
    {
      "name": "Mike Reinstein",
      "email": "reinstein.mike@gmail.com"
    },
    {
      "name": "Darry Pogue",
      "email": "darryl@dpogue.ca"
    },
    {
      "name": "Michael Brooks",
      "email": "michael@michaelbrooks.ca"
    },
    {
      "name": "Braden Shepherdson",
      "email": "braden@chromium.org"
    },
    {
      "name": "Gord Tanner",
      "email": "gtanner@gmail.com"
    },
    {
      "name": "Tim Kim",
      "email": "timk@adobe.com"
    },
    {
      "name": "Benn Mapes",
      "email": "Benn.Mapes@gmail.com"
    },
    {
      "name": "Michael Wolf",
      "email": "Michael.Wolf@Cynergy.com"
    },
    {
      "name": "Andrew Grieve",
      "email": "agrieve@chromium.org"
    },
    {
      "name": "Bryan Higgins",
      "email": "bhiggins@blackberry.com"
    },
    {
      "name": "Don Coleman",
      "email": "dcoleman@chariotsolutions.com"
    },
    {
      "name": "Germano Gabbianelli",
      "email": "tyron.mx@gmail.com"
    },
    {
      "name": "Ian Clelland",
      "email": "iclelland@chromium.org"
    },
    {
      "name": "Lucas Holmqust",
      "email": "lholmqui@redhat.com"
    },
    {
      "name": "Matt LeGrand",
      "email": "mlegrand@gmail.com"
    },
    {
      "name": "Michal Mocny",
      "email": "mmocny@gmail.com"
    },
    {
      "name": "Sam Breed",
      "email": "sam@quickleft.com"
    },
    {
      "name": "Tommy-Carlos Williams",
      "email": "tommy@devgeeks.org"
    },
    {
      "name": "Rubén Norte",
      "email": "rubennorte@gmail.com"
    },
    {
      "name": "Germano Gabbianelli",
      "email": "tyrion.mx@gmail.com"
    },
    {
      "name": "Steven Gill",
      "email": "stevengill97@gmail.com"
    },
    {
      "name": "Jesse",
      "email": "purplecabbage@gmail.com"
    },
    {
      "name": "Anis Kadri"
    },
    {
      "name": "Ryan Willoughby"
    },
    {
      "name": "Brett Rudd"
    },
    {
      "name": "Shazron Abdullah"
    },
    {
      "name": "Steve Gill"
    },
    {
      "name": "Jesse MacFadyen"
    }
  ]
}<|MERGE_RESOLUTION|>--- conflicted
+++ resolved
@@ -18,12 +18,8 @@
   "engineStrict": true,
   "dependencies": {
     "bplist-parser": "0.0.6",
-<<<<<<< HEAD
-    "cordova-js": "3.7.3",
+    "cordova-js": "3.8.0",
     "cordova-registry-mapper": "0.0.2",
-=======
-    "cordova-js": "3.8.0",
->>>>>>> 7e225f35
     "d8": "0.4.4",
     "dep-graph": "1.1.0",
     "elementtree": "0.1.5",
