--- conflicted
+++ resolved
@@ -27,22 +27,6 @@
 }
 
 plugman = {
-<<<<<<< HEAD
-    help:               require('./src/help'),
-    install:            require('./src/install'),
-    uninstall:          require('./src/uninstall'),
-    fetch:              require('./src/fetch'),
-    prepare:            require('./src/prepare'),
-    config:             require('./src/config'), 
-    adduser:            require('./src/adduser'),
-    publish:            require('./src/publish'),
-    unpublish:          require('./src/unpublish'),
-    search:             require('./src/search'),
-    info:               require('./src/info'),
-    owner:              require('./src/owner'),
-    config_changes:     require('./src/util/config-changes'),
-=======
->>>>>>> b5ba62d8
     on:                 emitter.addListener,
     off:                emitter.removeListener,
     removeAllListeners: emitter.removeAllListeners,
@@ -54,6 +38,7 @@
 addProperty(plugman, 'fetch', './src/fetch');
 addProperty(plugman, 'prepare', './src/prepare');
 addProperty(plugman, 'config', './src/config');
+addProperty(plugman, 'owner', './src/owner');
 addProperty(plugman, 'adduser', './src/adduser');
 addProperty(plugman, 'publish', './src/publish');
 addProperty(plugman, 'unpublish', './src/unpublish');
