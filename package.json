--- conflicted
+++ resolved
@@ -9,11 +9,7 @@
   },
   "main": "pluginstall.js",
   "engines": {
-<<<<<<< HEAD
-    "node": "~0.8.0"
-=======
     "node": ">=0.6.7"
->>>>>>> 7d29ea69
   },
   "dependencies": {
      "elementtree":"0.1.1",
