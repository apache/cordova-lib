--- conflicted
+++ resolved
@@ -1,10 +1,6 @@
 {
   "name": "cordova-fetch",
-<<<<<<< HEAD
-  "version": "1.0.1",
-=======
   "version": "1.0.2-dev",
->>>>>>> 46051b80
   "description": "Apache Cordova fetch module. Fetches from git and npm.",
   "main": "index.js",
   "repository": {
