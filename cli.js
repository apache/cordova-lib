#!/usr/bin/env node
var pluginstall = require('./pluginstall'),
    spawn = require('child_process').spawn,
<<<<<<< HEAD
    action = "install",
=======
>>>>>>> 973e63cb
    platform, projectDir, pluginDir,
    config, plugin, package,
    gitProc;
if (process.argv[0] == 'node') {
    process.argv.shift();
}

<<<<<<< HEAD
function processPlugin(action, platform, projectDir, pluginDir) {
    config = pluginstall.init(platform, projectDir, pluginDir);
    plugin = pluginstall.parseXml(config);

    pluginstall[action+"Plugin"](config, plugin, function (err) {
=======
function installPlugin(platform, projectDir, pluginDir) {
    config = pluginstall.init(platform, projectDir, pluginDir);
    plugin = pluginstall.parseXml(config);

    pluginstall.installPlugin(config, plugin, function (err) {
>>>>>>> 973e63cb
        if (err) {
            console.error(err);
        } else {
            console.log('plugin installed');
        }
    });
}

process.argv.shift(); // skip "cli.js"

if (process.argv.length == 0) {
<<<<<<< HEAD
    console.log('Usage: pluginstall [-d] platform project directory plugin directory');
=======
    console.log('Usage: pluginstall [platform] [project directory] [plugin directory]');
>>>>>>> 973e63cb
} else if (process.argv[0] === '-v') {
    package = require('./package')
    console.log('pluginstall version ' + package.version);
} else {
<<<<<<< HEAD
    if(process.argv[0] === "-d") {
        action = "uninstall";
        process.argv.shift();
    }
=======
>>>>>>> 973e63cb
    platform = process.argv.shift();
    projectDir = process.argv.shift();
    pluginDir = process.argv.shift();

    // clone from git repository
    if(pluginDir.indexOf('https://') == 0 || pluginDir.indexOf('git://') == 0) {
        // FIXME: need to find a portable way to get the os temporary directory 
        tmpPluginDir = '/tmp/plugin';
        gitProc = spawn('git', ['clone', pluginDir, tmpPluginDir], {cwd: '/tmp'});
        gitProc.on('exit', function(code) {
            if(code != 0) {
                console.log('plugin not installed!');
            } else {
<<<<<<< HEAD
                processPlugin(action, platform, projectDir, tmpPluginDir);
=======
                installPlugin(platform, projectDir, tmpPluginDir);
>>>>>>> 973e63cb
            }
        });
        process.on('exit', function(code) {
            spawn('rm', ['-rf', tmpPluginDir]);
        });
    // or use local path
    } else {
<<<<<<< HEAD
        processPlugin(action, platform, projectDir, tmpPluginDir);
=======
        installPlugin(platform, projectDir, pluginDir);
>>>>>>> 973e63cb
    }
}<|MERGE_RESOLUTION|>--- conflicted
+++ resolved
@@ -1,10 +1,6 @@
 #!/usr/bin/env node
 var pluginstall = require('./pluginstall'),
     spawn = require('child_process').spawn,
-<<<<<<< HEAD
-    action = "install",
-=======
->>>>>>> 973e63cb
     platform, projectDir, pluginDir,
     config, plugin, package,
     gitProc;
@@ -12,19 +8,11 @@
     process.argv.shift();
 }
 
-<<<<<<< HEAD
 function processPlugin(action, platform, projectDir, pluginDir) {
     config = pluginstall.init(platform, projectDir, pluginDir);
     plugin = pluginstall.parseXml(config);
 
     pluginstall[action+"Plugin"](config, plugin, function (err) {
-=======
-function installPlugin(platform, projectDir, pluginDir) {
-    config = pluginstall.init(platform, projectDir, pluginDir);
-    plugin = pluginstall.parseXml(config);
-
-    pluginstall.installPlugin(config, plugin, function (err) {
->>>>>>> 973e63cb
         if (err) {
             console.error(err);
         } else {
@@ -36,22 +24,15 @@
 process.argv.shift(); // skip "cli.js"
 
 if (process.argv.length == 0) {
-<<<<<<< HEAD
     console.log('Usage: pluginstall [-d] platform project directory plugin directory');
-=======
-    console.log('Usage: pluginstall [platform] [project directory] [plugin directory]');
->>>>>>> 973e63cb
 } else if (process.argv[0] === '-v') {
     package = require('./package')
     console.log('pluginstall version ' + package.version);
 } else {
-<<<<<<< HEAD
     if(process.argv[0] === "-d") {
         action = "uninstall";
         process.argv.shift();
     }
-=======
->>>>>>> 973e63cb
     platform = process.argv.shift();
     projectDir = process.argv.shift();
     pluginDir = process.argv.shift();
@@ -65,11 +46,7 @@
             if(code != 0) {
                 console.log('plugin not installed!');
             } else {
-<<<<<<< HEAD
                 processPlugin(action, platform, projectDir, tmpPluginDir);
-=======
-                installPlugin(platform, projectDir, tmpPluginDir);
->>>>>>> 973e63cb
             }
         });
         process.on('exit', function(code) {
@@ -77,10 +54,6 @@
         });
     // or use local path
     } else {
-<<<<<<< HEAD
         processPlugin(action, platform, projectDir, tmpPluginDir);
-=======
-        installPlugin(platform, projectDir, pluginDir);
->>>>>>> 973e63cb
     }
 }