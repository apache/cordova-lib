/**
    Licensed to the Apache Software Foundation (ASF) under one
    or more contributor license agreements.  See the NOTICE file
    distributed with this work for additional information
    regarding copyright ownership.  The ASF licenses this file
    to you under the Apache License, Version 2.0 (the
    "License"); you may not use this file except in compliance
    with the License.  You may obtain a copy of the License at

    http://www.apache.org/licenses/LICENSE-2.0

    Unless required by applicable law or agreed to in writing,
    software distributed under the License is distributed on an
    "AS IS" BASIS, WITHOUT WARRANTIES OR CONDITIONS OF ANY
    KIND, either express or implied.  See the License for the
    specific language governing permissions and limitations
    under the License.
*/
var config            = require('./config'),
    cordova_util      = require('./util'),
    util              = require('util'),
    fs                = require('fs'),
    os                = require('os'),
    path              = require('path'),
    hooker            = require('./hooker'),
    events            = require('./events'),
    lazy_load         = require('./lazy_load'),
    Q                 = require('q'),
    platforms         = require('../platforms'),
    child_process     = require('child_process'),
    shell             = require('shelljs');

// Returns a promise.
module.exports = function platform(command, targets) {
    var projectRoot = cordova_util.cdProjectRoot();

    var hooks = new hooker(projectRoot);

    if (arguments.length === 0) command = 'ls';
    if (targets) {
        if (!(targets instanceof Array)) targets = [targets];
        var err;
        targets.forEach(function(t) {
            if (!(t in platforms)) {
                err = new Error('Platform "' + t + '" not recognized as core cordova platform.');
            }
        });
        if (err) return Q.reject(err);
    } else {
        if (command == 'add' || command == 'rm') {
            return Q.reject(new Error('You need to qualify `add` or `remove` with one or more platforms!'));
        }
    }

    var xml = cordova_util.projectConfig(projectRoot);
    var cfg = new cordova_util.config_parser(xml);
    var opts = {
        platforms:targets
    };

    switch(command) {
        case 'add':
            var config_json = config.read(projectRoot);

            return hooks.fire('before_platform_add', opts)
            .then(function() {
                return targets.reduce(function(soFar, t) {
                    return soFar.then(function() {
                        return lazy_load.based_on_config(projectRoot, t)
                        .then(function(libDir) {
                            var template = config_json.lib && config_json.lib[t] && config_json.lib[t].template || null;
                            return call_into_create(t, projectRoot, cfg, libDir, template);
                        }, function(err) {
                            throw new Error('Unable to fetch platform ' + t + ': ' + err);
                        });
                    });
                }, Q());
            })
            .then(function() {
                return hooks.fire('after_platform_add', opts);
            });

            break;
        case 'rm':
        case 'remove':
            return hooks.fire('before_platform_rm', opts)
            .then(function() {
                targets.forEach(function(target) {
                    shell.rm('-rf', path.join(projectRoot, 'platforms', target));
                    shell.rm('-rf', path.join(cordova_util.appDir(projectRoot), 'merges', target));
                    var plugins_json = path.join(projectRoot, 'plugins', target + '.json');
                    if (fs.existsSync(plugins_json)) shell.rm(plugins_json);
                });
            }).then(function() {
                return hooks.fire('after_platform_rm', opts);
            });

            break;
        case 'update':
        case 'up':
            // Shell out to the update script provided by the named platform.
            if (!targets || !targets.length) {
                return Q.reject(new Error('No platform provided. Please specify a platform to update.'));
            } else if (targets.length > 1) {
                return Q.reject(new Error('Platform update can only be executed on one platform at a time.'));
            } else {
                var plat = targets[0];
                var installed_platforms = cordova_util.listPlatforms(projectRoot);
                if (installed_platforms.indexOf(plat) < 0) {
                    return Q.reject(new Error('Platform "' + plat + '" is not installed.'));
                }

                // First, lazy_load the latest version.
                var config_json = config.read(projectRoot);
                return hooks.fire('before_platform_update', opts)
                .then(function() {
                    return lazy_load.based_on_config(projectRoot, plat);
                }).then(function(libDir) {
                    var script = path.join(libDir, 'bin', 'update');
                    var d = Q.defer();
                    child_process.exec(script + ' "' + path.join(projectRoot, 'platforms', plat) + '"', function(err, stdout, stderr) {
                        if (err) {
                            d.reject(new Error('Error running update script: ' + err + stderr));
                        } else {
                            events.emit('log', plat + ' updated to ' + platforms[plat].version);
                            d.resolve();
                        }
                    });
                    return d.promise;
                });
            }
            break;
        case 'ls':
        case 'list':
        default:
            var platforms_on_fs = cordova_util.listPlatforms(projectRoot);
            return hooks.fire('before_platform_ls')
            .then(function() {
                // Acquire the version number of each platform we have installed, and output that too.
                return Q.all(platforms_on_fs.map(function(p) {
                    var script = path.join(projectRoot, 'platforms', p, 'cordova', 'version');
                    var d = Q.defer();
                    child_process.exec(script, function(err, stdout, stderr) {
                        if (err) d.resolve(p);
                        else {
                            if (stdout) d.resolve(p + ' ' + stdout.trim());
                            else d.resolve(p);
                        }
                    });
                    return d.promise;
                }));
            }).then(function(platformsText) {
                var results = 'Installed platforms: ' + platformsText.join(', ') + '\n';
                var available = ['android', 'blackberry10', 'firefoxos'];
                if (os.platform() === 'darwin')
                    available.push('ios');
                if (os.platform() === 'win32') {
                    available.push('wp7');
                    available.push('wp8');
                    available.push('windows8');
                }

                available = available.filter(function(p) {
                    return platforms_on_fs.indexOf(p) < 0; // Only those not already installed.
                });
                results += 'Available platforms: ' + available.join(', ');

                events.emit('results', results);
            }).then(function() {
                return hooks.fire('after_platform_ls');
            });

            break;
    }
};

/**
 * Check Platform Support.
 *
 *   - {String} `name` of the platform to test.
 *   - Returns a promise, which shows any errors.
 *
 */

module.exports.supports = function(project_root, name) {
    // required parameters
    if (!name) return Q.reject(new Error('requires a platform name parameter'));

    // check if platform exists
    var platform = platforms[name];
    if (!platform) {
        return Q.reject(new Error(util.format('"%s" platform does not exist', name)));
    }

    // look up platform meta-data parser
    var platformParser = platforms[name].parser;
    if (!platformParser) {
        return Q.reject(new Error(util.format('"%s" platform parser does not exist', name)));
    }

    // check for platform support
    return platformParser.check_requirements(project_root);
};

// Expose the platform parsers on top of this command
for (var p in platforms) {
    module.exports[p] = platforms[p];
}
function createOverrides(projectRoot, target) {
    shell.mkdir('-p', path.join(cordova_util.appDir(projectRoot), 'merges', target));
};

// Returns a promise.
function call_into_create(target, projectRoot, cfg, libDir, template_dir) {
    var output = path.join(projectRoot, 'platforms', target);

    // Check if output directory already exists.
    if (fs.existsSync(output)) {
        return Q.reject(new Error('Platform ' + target + ' already added'));
    } else {
        // Make sure we have minimum requirements to work with specified platform
        events.emit('verbose', 'Checking if platform "' + target + '" passes minimum requirements...');
        return module.exports.supports(projectRoot, target)
        .then(function() {
<<<<<<< HEAD
            // Check for platforms are in subdirectories into repositories
            if (["wp7", "wp8", "windows8", "windows81"].indexOf(target) !== -1)
                libDir = path.join(libDir, target);

=======
>>>>>>> 372e598f
            // Create a platform app using the ./bin/create scripts that exist in each repo.
            var bin = path.join(libDir, 'bin', 'create');
            var args = (target=='ios') ? '--arc' : '';
            var pkg = cfg.packageName().replace(/[^\w.]/g,'_');
            var name = cfg.name();
            var command = util.format('"%s" %s "%s" "%s" "%s"', bin, args, output, pkg, name);
            if (template_dir) {
                command += ' "' + template_dir + '"';
            }
            events.emit('log', 'Creating ' + target + ' project...');
            events.emit('verbose', 'Running bin/create for platform "' + target + '" with command: "' + command + '" (output to follow)');

            // Run platform's create script
            var d = Q.defer();
            child_process.exec(command, function(err, create_output, stderr) {
                events.emit('verbose', create_output);
                if (err) {
                    d.reject(new Error('An error occured during creation of ' + target + ' sub-project. ' + create_output + '\n' + stderr));
                } else {
                    d.resolve(require('../cordova').raw.prepare(target));
                }
            });
            return d.promise.then(function() {
                createOverrides(projectRoot, target);
                // Install all currently installed plugins into this new platform.
                var plugins_dir = path.join(projectRoot, 'plugins');
                var plugins = cordova_util.findPlugins(plugins_dir);
                var parser = new platforms[target].parser(output);
                if (!plugins) return Q();
                var promises = plugins.map(function(plugin) {
                    events.emit('verbose', 'Installing plugin "' + plugin + '" following successful platform add of ' + target);
                    return require('plugman').install(target, output, path.basename(plugin), plugins_dir, { www_dir: parser.staging_dir() });
                });
                return promises.reduce(function(soFar, f) {
                    return soFar.then(f);
                }, Q());
            });
        });
    }
}<|MERGE_RESOLUTION|>--- conflicted
+++ resolved
@@ -222,13 +222,6 @@
         events.emit('verbose', 'Checking if platform "' + target + '" passes minimum requirements...');
         return module.exports.supports(projectRoot, target)
         .then(function() {
-<<<<<<< HEAD
-            // Check for platforms are in subdirectories into repositories
-            if (["wp7", "wp8", "windows8", "windows81"].indexOf(target) !== -1)
-                libDir = path.join(libDir, target);
-
-=======
->>>>>>> 372e598f
             // Create a platform app using the ./bin/create scripts that exist in each repo.
             var bin = path.join(libDir, 'bin', 'create');
             var args = (target=='ios') ? '--arc' : '';
