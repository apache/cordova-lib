/**
    Licensed to the Apache Software Foundation (ASF) under one
    or more contributor license agreements.  See the NOTICE file
    distributed with this work for additional information
    regarding copyright ownership.  The ASF licenses this file
    to you under the Apache License, Version 2.0 (the
    "License"); you may not use this file except in compliance
    with the License.  You may obtain a copy of the License at

    http://www.apache.org/licenses/LICENSE-2.0

    Unless required by applicable law or agreed to in writing,
    software distributed under the License is distributed on an
    "AS IS" BASIS, WITHOUT WARRANTIES OR CONDITIONS OF ANY
    KIND, either express or implied.  See the License for the
    specific language governing permissions and limitations
    under the License.
*/

var cordova_util = require('../util');
var CordovaError = require('cordova-common').CordovaError;
var HooksRunner = require('../../hooks/HooksRunner');
const { events } = require('cordova-common');

module.exports = plugin;
module.exports.add = require('./add');
module.exports.remove = require('./remove');
module.exports.list = require('./list');

function plugin (command, targets, opts) {
    // CB-10519 wrap function code into promise so throwing error
    // would result in promise rejection instead of uncaught exception
    return Promise.resolve().then(function () {
        var projectRoot = cordova_util.cdProjectRoot();

        // Dance with all the possible call signatures we've come up over the time. They can be:
        // 1. plugin() -> list the plugins
        // 2. plugin(command, Array of targets, maybe opts object)
        // 3. plugin(command, target1, target2, target3 ... )
        // The targets are not really targets, they can be a mixture of plugins and options to be passed to plugman.

        command = command || 'ls';
        targets = targets || [];
        opts = opts || {};
        if (opts.length) {
            // This is the case with multiple targets as separate arguments and opts is not opts but another target.
            targets = Array.prototype.slice.call(arguments, 1);
            opts = {};
        }
        if (!Array.isArray(targets)) {
            // This means we had a single target given as string.
            targets = [targets];
        }
        opts.options = opts.options || [];
        opts.plugins = [];

        var hooksRunner = new HooksRunner(projectRoot);

        // Massage plugin name(s) / path(s)
        if (!targets || !targets.length) {
            // TODO: what if command provided is 'remove' ? shouldnt search need a target too?
            if (command === 'add' || command === 'rm') {
                return Promise.reject(new CordovaError('You need to qualify `' + cordova_util.binname + ' plugin add` or `' + cordova_util.binname + ' plugin remove` with one or more plugins!'));
            } else {
                targets = [];
            }
        }

        // Split targets between plugins and options
        // Assume everything after a token with a '-' is an option
        for (var i = 0; i < targets.length; i++) {
            if (targets[i].match(/^-/)) {
                opts.options = targets.slice(i);
                break;
            } else {
                opts.plugins.push(targets[i]);
            }
        }

        switch (command) {
        case 'add':
            return module.exports.add(projectRoot, hooksRunner, opts);
        case 'rm':
        case 'remove':
            return module.exports.remove(projectRoot, targets, hooksRunner, opts);
<<<<<<< HEAD
=======
        case 'save':
            // save the versions/folders/git-urls of currently installed plugins into config.xml
            events.emit('warn', 'This command has been deprecated and will be removed in the next major release of Cordova.');
            return module.exports.save(projectRoot, opts);
>>>>>>> d44aa856
        default:
            return module.exports.list(projectRoot, hooksRunner);
        }
    });
}<|MERGE_RESOLUTION|>--- conflicted
+++ resolved
@@ -83,13 +83,6 @@
         case 'rm':
         case 'remove':
             return module.exports.remove(projectRoot, targets, hooksRunner, opts);
-<<<<<<< HEAD
-=======
-        case 'save':
-            // save the versions/folders/git-urls of currently installed plugins into config.xml
-            events.emit('warn', 'This command has been deprecated and will be removed in the next major release of Cordova.');
-            return module.exports.save(projectRoot, opts);
->>>>>>> d44aa856
         default:
             return module.exports.list(projectRoot, hooksRunner);
         }
