--- conflicted
+++ resolved
@@ -67,11 +67,7 @@
     },
     "resource-file":{
         install:function(el, plugin_dir, project_dir) {
-<<<<<<< HEAD
-          require('../../plugman').emit('verbose', 'resource-file is not supported on this platform');
-=======
             require('../../plugman').emit('verbose', 'resource-file is not supported for blackberry');
->>>>>>> 828f18d4
         },
         uninstall:function(el, project_dir) {
         }
