--- conflicted
+++ resolved
@@ -60,21 +60,12 @@
         install:function(el, plugin_dir, project_dir) {
             var src = el.attrib.src;
             var target = el.attrib.target;
-<<<<<<< HEAD
-            require('../../plugman').emit('verbose', 'copying file ' + src + ' to ' + target);
-            common.copyFile(plugin_dir, src, project_dir, target);
-        },
-        uninstall:function(el, project_dir) {
-            var target = el.attrib.target;
-            common.removeFile(project_dir, target);
-=======
             require('../../plugman').emit('verbose', 'Copying resource file ' + src + ' to ' + target);
             common.copyFile(plugin_dir, src, project_dir, path.normalize(target));
         },
         uninstall:function(el, project_dir) {
             var target = el.attrib.target;
             common.removeFile(project_dir, path.normalize(target));
->>>>>>> 828f18d4
         }
     }
 };