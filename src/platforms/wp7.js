--- conflicted
+++ resolved
@@ -55,11 +55,7 @@
     },
     "resource-file":{
         install:function(el, plugin_dir, project_dir) {
-<<<<<<< HEAD
-          require('../../plugman').emit('verbose', 'resource-file is not supported on this platform');
-=======
             require('../../plugman').emit('verbose', 'resource-file is not supported for Windows Phone 7');
->>>>>>> 828f18d4
         },
         uninstall:function(el, project_dir) {
         }
